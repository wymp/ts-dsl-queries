--- conflicted
+++ resolved
@@ -359,13 +359,8 @@
     q.o = <"and" | "or">q.o.toLowerCase();
   } else {
     throw new errors.BadQuery(
-<<<<<<< HEAD
       "The query you've passed does not appear to be valid. It should either be a DslFilterLeaf, " +
-        `a DslFilterNode, or a DslQuery (see https://github.com/OpenFinanceIO/ts-dsl-queries.git ` +
-=======
-      "The query you've passed does not appear to be valid. It should either be a DslQueryLeaf, " +
-        `a DslQueryNode, or a DslQuery (see https://github.com/wymp/ts-dsl-queries.git ` +
->>>>>>> b0b42837
+        `a DslFilterNode, or a DslQuery (see https://github.com/wymp/ts-dsl-queries.git ` +
         `for more information). Original query: '${orig}'`,
       "MalformedInputObject"
     );
@@ -394,7 +389,7 @@
   filter: FilterData,
   translator: TranslatorFunction | null = null,
   parens: boolean = false
-): [ string, Array<Value> ] {
+): [string, Array<Value>] {
   if (translator === null) {
     translator = defaultTranslatorFunction;
   }
@@ -417,43 +412,19 @@
   }
 
   return [queryString, params];
-}
-
-
-
-
-
-
-
-
-
-
-
+};
 
 ////////////////////////////////////////
 // PICK BACK UP HERE
 // ////////////////////////////////////
-
-
-
-
-
-
-
-
-
-
-
-
-
 
 export const dslQueryToString = function(
   q: DslQueryData,
   translator: TranslatorFunction | null = null,
   parens: boolean = false
 ): [string, Array<Value>] {
-  let filter = filterToString(
-  let queryString = 
+  //let filter = filterToString(
+  //let queryString =
   const parts: Array<string> = [];
   let params: Array<Value> = [];
   for (let i = 0; i < q.v.length; i++) {
